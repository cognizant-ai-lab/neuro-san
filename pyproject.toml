--- conflicted
+++ resolved
@@ -11,15 +11,11 @@
 ]
 description = "NeuroAI data-driven System for multi-Agent Networks"
 keywords = ["LLM", "langchain", "agent", "multi-agent"]
-<<<<<<< HEAD
-license = {file = "LICENSE.txt"}
-=======
-readme = "README.md"
+
 # This license name comes from doc recommendation here
 # https://packaging.python.org/en/latest/guides/writing-pyproject-toml/#license
 license = "LicenseRef-CognizantAcademicSource"
 license-files = ["LICENSE.txt"]
->>>>>>> ecb1fd13
 requires-python = ">=3.10"
 classifiers = [
     "Programming Language :: Python :: 3",
@@ -41,16 +37,8 @@
 # Specify the dependencies for the library from what is given in requirements.txt
 dependencies = {file = ["requirements.txt"]}
 
-<<<<<<< HEAD
-# Note that the requirements.txt dependencies do not include github dependencies
-# on purpose.  We acknowledge them with the entry below, but that doesn't really
-# do anything for packaging.
-optional-dependencies = {dev = {file = ["requirements-private.txt"]}}
-
 readme = {file = ["README.md", "README_clients.md", "README_setup.md", "README_tests.md"]}
 
-=======
->>>>>>> ecb1fd13
 [tool.setuptools.packages.find]
 # Standard setup has source existing under /src directory.
 # That's not what we tend to do.
