--- conflicted
+++ resolved
@@ -140,15 +140,12 @@
 
 For more information on selecting and customizing models, see the [model_name](#model_name) section below.
 
-<<<<<<< HEAD
 ### toolbox_info_file
 
 The toolbox_info_file key lets you define a custom HOCON file that adds to the default set of tools available to agents within a neuro-san network. This is particularly helpful when you have tools shared across multiple agent networks.
 
 For further details, refer to the [toolbox](#toolbox) section below.
 
-=======
->>>>>>> 904c3ea8
 ### llm_config
 
 An optional dictionary describing the default settings for agent LLMs when specifics
@@ -493,11 +490,7 @@
 
 Example networks using tools from toolbox:
 
-<<<<<<< HEAD
 - [bing_search.hocon](../neuro_san/registries/bing_search.hocon)
-=======
-- [langchain_search_tool.hocon](../neuro_san/registries/langchain_search_tool.hocon)
->>>>>>> 904c3ea8
 which uses a langchain's base tool
 - [website_rag.hocon](../neuro_san/registries/website_rag.hocon) which uses predefined
 coded tools.
