
# Copyright (C) 2023-2025 Cognizant Digital Business, Evolutionary AI.
# All Rights Reserved.
# Issued under the Academic Public License.
#
# You can be released from the terms, and requirements of the Academic Public
# License by purchasing a commercial license.
# Purchase of a commercial license is mandatory for any use of the
# neuro-san SDK Software in commercial settings.
#
# END COPYRIGHT

from typing import Dict
from typing import List

import logging

from leaf_server_common.server.server_lifetime import ServerLifetime
from leaf_server_common.server.server_loop_callbacks import ServerLoopCallbacks

from neuro_san.api.grpc import agent_pb2
from neuro_san.api.grpc import concierge_pb2_grpc

from neuro_san.internals.graph.registry.agent_network import AgentNetwork
from neuro_san.internals.interfaces.agent_state_listener import AgentStateListener
from neuro_san.internals.network_providers.agent_network_storage import AgentNetworkStorage
from neuro_san.internals.interfaces.agent_state_listener import AgentStateListener
from neuro_san.service.main_loop.server_status import ServerStatus
from neuro_san.service.generic.agent_server_logging import AgentServerLogging
from neuro_san.service.grpc.agent_servicer_to_server import AgentServicerToServer
from neuro_san.service.grpc.concierge_service import ConciergeService
from neuro_san.service.grpc.dynamic_agent_router import DynamicAgentRouter
from neuro_san.service.grpc.grpc_agent_service import GrpcAgentService
from neuro_san.service.interfaces.agent_server import AgentServer
from neuro_san.session.agent_service_stub import AgentServiceStub

DEFAULT_SERVER_NAME: str = 'neuro-san.Agent'
DEFAULT_SERVER_NAME_FOR_LOGS: str = 'Agent Server'
DEFAULT_MAX_CONCURRENT_REQUESTS: int = 10

# Better that we kill ourselves than kubernetes doing it for us
# in the middle of a request if there are resource leaks.
# This is per the lifetime of the server (before it kills itself).
DEFAULT_REQUEST_LIMIT: int = 1000 * 1000


# pylint: disable=too-many-instance-attributes
class GrpcAgentServer(AgentServer, AgentStateListener):
    """
    Server implementation for the Agent gRPC Service.
    """

    # pylint: disable=too-many-arguments,too-many-positional-arguments
    def __init__(self, port: int,
                 server_loop_callbacks: ServerLoopCallbacks,
                 network_storage_dict: Dict[str, AgentNetworkStorage],
                 agent_networks: Dict[str, AgentNetwork],
                 server_status: ServerStatus,
                 server_name: str = DEFAULT_SERVER_NAME,
                 server_name_for_logs: str = DEFAULT_SERVER_NAME_FOR_LOGS,
                 max_concurrent_requests: int = DEFAULT_MAX_CONCURRENT_REQUESTS,
                 request_limit: int = DEFAULT_REQUEST_LIMIT,
                 forwarded_request_metadata: str = AgentServer.DEFAULT_FORWARDED_REQUEST_METADATA):
        """
        Constructor

        :param port: The integer port number for the service to listen on
        :param server_loop_callbacks: The ServerLoopCallbacks instance for
                break out methods in main serving loop.
        :param agent_networks: A dictionary of agent name to AgentNetwork to use for the session.
<<<<<<< HEAD
        :param network_storage: A AgentNetworkStorage instance which keeps all
                                the AgentNetwork instances.
        :param server_status: server status to register the state of gRPC server
=======
        :param network_storage_dict: A dictionary of string (descripting scope) to
                    AgentNetworkStorage instance which keeps all the AgentNetwork instances
                    of a particular grouping.
>>>>>>> 15060994
        :param server_name: The name of the service
        :param server_name_for_logs: The name of the service for log files
        :param max_concurrent_requests: The maximum number of requests to handle at a time.
        :param request_limit: The number of requests to service before shutting down.
                        This is useful to be sure production environments can handle
                        a service occasionally going down.
        :param forwarded_request_metadata: A space-delimited list of http metadata request keys
                        to forward to logs/other requests
        """
        self.port = port
        self.server_loop_callbacks = server_loop_callbacks

        self.server_logging = AgentServerLogging(server_name_for_logs, forwarded_request_metadata)
        self.server_logging.setup_logging()

        self.logger = logging.getLogger(__name__)

        self.network_storage_dict: Dict[str, AgentNetworkStorage] = network_storage_dict
        # Below is now odd.
        self.agent_networks: Dict[str, AgentNetwork] = agent_networks
        self.server_name: str = server_name
        self.server_name_for_logs: str = server_name_for_logs
        self.max_concurrent_requests: int = max_concurrent_requests
        self.request_limit: int = request_limit
        self.server_status: ServerStatus = server_status

        self.server_lifetime = None
        self.security_cfg = None
        self.services: List[GrpcAgentService] = []
        self.service_router: DynamicAgentRouter = DynamicAgentRouter()
        self.logger.info("agent_networks found: %s", str(list(self.agent_networks.keys())))

    def get_services(self) -> List[GrpcAgentService]:
        """
        :return: A list of the AgentServices being served up by this instance
        """
        return self.services

    def agent_added(self, agent_name: str):
        """
        Agent is being added to the service.
        :param agent_name: name of an agent
        """
        public_storage: AgentNetworkStorage = self.network_storage_dict.get("public")
        service = GrpcAgentService(self.server_lifetime, self.security_cfg,
                                   agent_name,
                                   public_storage.get_agent_network_provider(agent_name),
                                   self.server_logging)
        self.services.append(service)
        servicer_to_server = AgentServicerToServer(service)
        agent_rpc_handlers = servicer_to_server.build_rpc_handlers()
        agent_service_name: str = AgentServiceStub.prepare_service_name(agent_name)
        self.service_router.add_service(agent_service_name, agent_rpc_handlers)

    def agent_modified(self, agent_name: str):
        """
        Agent is being modified in the service scope.
        :param agent_name: name of an agent
        """
        # Endpoints configuration has not changed,
        # so nothing to do here, actually.
        _ = agent_name

    def agent_removed(self, agent_name: str):
        """
        Agent is being removed from the service.
        :param agent_name: name of an agent
        """
        agent_service_name: str = AgentServiceStub.prepare_service_name(agent_name)
        self.service_router.remove_service(agent_service_name)

    def prepare_for_serving(self):
        """
        Prepare server for running.
        """
        values = agent_pb2.DESCRIPTOR.services_by_name.values()
        self.server_lifetime = ServerLifetime(
            self.server_name,
            self.server_name_for_logs,
            self.port, self.logger,
            request_limit=self.request_limit,
            max_workers=self.max_concurrent_requests,
            max_concurrent_rpcs=None,
            # Used for health checking. Probably needs agent-specific love.
            protocol_services_by_name_values=values,
            loop_sleep_seconds=5.0,
            server_loop_callbacks=self.server_loop_callbacks)

        server = self.server_lifetime.create_server()

        # New-style service
        self.security_cfg = None     # ... yet

        # Add listener to handle adding per-agent gRPC services
        # to our dynamic router:
        public_storage: AgentNetworkStorage = self.network_storage_dict.get("public")
        public_storage.add_listener(self)

        # DEF - It's possible this could move outside this class.
        public_storage.setup_agent_networks(self.agent_networks)

        # Add DynamicAgentRouter instance as a generic RPC handler for our server:
        server.add_generic_rpc_handlers((self.service_router,))

        concierge_service: ConciergeService = \
            ConciergeService(self.server_lifetime,
                             self.security_cfg,
                             self.server_logging,
                             public_storage)
        concierge_pb2_grpc.add_ConciergeServiceServicer_to_server(
            concierge_service,
            server)

    def serve(self):
        """
        Start serving gRPC requests
        """
        self.server_status.set_grpc_status(True)
        self.server_lifetime.run()

    def stop(self):
        """
        Stop the server.
        """
        self.server_status.set_grpc_status(False)
        # pylint: disable=protected-access
        self.server_lifetime._stop_serving()<|MERGE_RESOLUTION|>--- conflicted
+++ resolved
@@ -67,16 +67,11 @@
         :param port: The integer port number for the service to listen on
         :param server_loop_callbacks: The ServerLoopCallbacks instance for
                 break out methods in main serving loop.
-        :param agent_networks: A dictionary of agent name to AgentNetwork to use for the session.
-<<<<<<< HEAD
-        :param network_storage: A AgentNetworkStorage instance which keeps all
-                                the AgentNetwork instances.
-        :param server_status: server status to register the state of gRPC server
-=======
         :param network_storage_dict: A dictionary of string (descripting scope) to
                     AgentNetworkStorage instance which keeps all the AgentNetwork instances
                     of a particular grouping.
->>>>>>> 15060994
+        :param agent_networks: A dictionary of agent name to AgentNetwork to use for the session.
+        :param server_status: server status to register the state of gRPC server
         :param server_name: The name of the service
         :param server_name_for_logs: The name of the service for log files
         :param max_concurrent_requests: The maximum number of requests to handle at a time.
