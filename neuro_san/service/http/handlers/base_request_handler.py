--- conflicted
+++ resolved
@@ -35,10 +35,6 @@
     Provides logic to inject neuro-san service specific data
     into local handler context.
     """
-<<<<<<< HEAD
-=======
-
->>>>>>> ab1becf9
     request_id: int = 0
 
     # pylint: disable=attribute-defined-outside-init
