--- conflicted
+++ resolved
@@ -66,16 +66,11 @@
         self.grpc_server: GrpcAgentServer = None
         self.http_server: HttpServer = None
         self.manifest_files: List[str] = []
-<<<<<<< HEAD
-        self.network_storage = AgentNetworkStorage()
-        self.server_status: ServerStatus = ServerStatus()
-=======
-
         # Dictionary is string key (describing scope) to AgentNetworkStorage grouping.
         self.network_storage_dict: Dict[str, AgentNetworkStorage] = {
             "public": AgentNetworkStorage()
         }
->>>>>>> 15060994
+        self.server_status: ServerStatus = ServerStatus()
 
     def parse_args(self):
         """
@@ -167,42 +162,26 @@
         metadata_set = metadata_set | set(self.usage_logger_metadata.split())
         metadata_str: str = " ".join(sorted(metadata_set))
 
-<<<<<<< HEAD
-        self.grpc_server = GrpcAgentServer(self.port,
-                                           server_loop_callbacks=self,
-                                           network_storage=self.network_storage,
-                                           agent_networks=self.agent_networks,
-                                           server_status=self.server_status,
-                                           server_name=self.server_name,
-                                           server_name_for_logs=self.server_name_for_logs,
-                                           max_concurrent_requests=self.max_concurrent_requests,
-                                           request_limit=self.request_limit,
-                                           forwarded_request_metadata=metadata_str)
-        self.grpc_server.prepare_for_serving()
-=======
         self.server = GrpcAgentServer(self.port,
                                       server_loop_callbacks=self,
                                       network_storage_dict=self.network_storage_dict,
                                       agent_networks=self.agent_networks,
+                                      server_status=self.server_status,
                                       server_name=self.server_name,
                                       server_name_for_logs=self.server_name_for_logs,
                                       max_concurrent_requests=self.max_concurrent_requests,
                                       request_limit=self.request_limit,
                                       forwarded_request_metadata=metadata_str)
->>>>>>> 15060994
+        self.grpc_server.prepare_for_serving()
 
         if self.manifest_update_period_seconds > 0:
             manifest_file: str = self.manifest_files[0]
             updater: ManifestPeriodicUpdater =\
-<<<<<<< HEAD
                 ManifestPeriodicUpdater(
-                    self.network_storage,
+                    self.network_storage_dict,
                     manifest_file,
                     self.manifest_update_period_seconds,
                     self.server_status)
-=======
-                ManifestPeriodicUpdater(self.network_storage_dict, manifest_file, self.manifest_update_period_seconds)
->>>>>>> 15060994
             updater.start()
         else:
             # We don't use manifest updater,
