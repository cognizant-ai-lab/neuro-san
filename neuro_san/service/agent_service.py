
# Copyright (C) 2023-2024 Cognizant Digital Business, Evolutionary AI.
# All Rights Reserved.
# Issued under the Academic Public License.
#
# You can be released from the terms, and requirements of the Academic Public
# License by purchasing a commercial license.
# Purchase of a commercial license is mandatory for any use of the
# neuro-san SDK Software in commercial settings.
#
# END COPYRIGHT

from typing import Any
from typing import Dict
from typing import Iterator

import json

import grpc

from google.protobuf.json_format import MessageToDict
from google.protobuf.json_format import Parse

from leaf_server_common.server.grpc_metadata_forwarder import GrpcMetadataForwarder
from leaf_server_common.server.request_logger import RequestLogger
from leaf_server_common.utils.asyncio_executor import AsyncioExecutor

from neuro_san.api.grpc import agent_pb2 as service_messages
from neuro_san.api.grpc import agent_pb2_grpc

from neuro_san.graph.registry.agent_tool_registry import AgentToolRegistry
from neuro_san.session.chat_session_map import ChatSessionMap
from neuro_san.session.direct_agent_session import DirectAgentSession

# A list of methods to not log requests for
# Some of these can be way to chatty
DO_NOT_LOG_REQUESTS = [
    "Logs"
]


class AgentService(agent_pb2_grpc.AgentServiceServicer):
    """
    A gRPC implementation of the Neuro-San Agent Service.
    """

    # pylint: disable=too-many-arguments,too-many-positional-arguments
    def __init__(self,
                 request_logger: RequestLogger,
                 security_cfg: Dict[str, Any],
                 chat_session_map: ChatSessionMap,
                 asyncio_executor: AsyncioExecutor,
                 agent_name: str,
                 tool_registry: AgentToolRegistry):
        """
        Set the gRPC interface up for health checking so that the service
        will be opened to callers when the mesh sees it operational, if this
        is not done the mesh will treat the service instance as non functional

        :param request_logger: The instance of the RequestLogger that helps
                    keep track of stats
        :param security_cfg: A dictionary of parameters used to
                        secure the TLS and the authentication of the gRPC
                        connection.  Supplying this implies use of a secure
                        GRPC Channel.  If None, uses insecure channel.
        :param chat_session_map: The ChatSessionMap containing the global
                        map of session_id string to Agent
        :param asyncio_executor: The global AsyncioExecutor for running
                        stuff in the background.
        :param agent_name: The agent name for the service
        :param tool_registry: The AgentToolRegistry to use for the service.
        """
        self.request_logger = request_logger
        self.security_cfg = security_cfg

        forward_list = ["request_id", "user_id", "url", "group_id"]
        self.forwarder = GrpcMetadataForwarder(forward_list)

        self.chat_session_map: ChatSessionMap = chat_session_map
        self.asyncio_executor: AsyncioExecutor = asyncio_executor
        self.tool_registry: AgentToolRegistry = tool_registry
        self.agent_name: str = agent_name

    # pylint: disable=no-member
    def Function(self, request: service_messages.FunctionRequest,
                 context: grpc.ServicerContext) \
            -> service_messages.FunctionResponse:
        """
        Allows a client to get the outward-facing function for the agent
        served by this service.

        :param request: a FunctionRequest
        :param context: a grpc.ServicerContext
        :return: a FunctionResponse
        """
        request_log = None
        log_marker: str = "function request"
        if "Function" not in DO_NOT_LOG_REQUESTS:
            request_log = self.request_logger.start_request(f"{self.agent_name}.Function",
                                                            log_marker, context)

        # Get the metadata to forward on to another service
        metadata = self.forwarder.forward(context)

        # Get our args in order to pass to grpc-free session level
        request_dict: Dict[str, Any] = MessageToDict(request)

        # Delegate to Direct*Session
        session = DirectAgentSession(chat_session_map=self.chat_session_map,
                                     tool_registry=self.tool_registry,
                                     asyncio_executor=self.asyncio_executor,
                                     metadata=metadata,
                                     security_cfg=self.security_cfg)
        response_dict = session.function(request_dict)

        # Convert the response dictionary to a grpc message
        response_string = json.dumps(response_dict)
        response = service_messages.FunctionResponse()
        Parse(response_string, response)

        if request_log is not None:
            self.request_logger.finish_request(f"{self.agent_name}.Function", log_marker, request_log)

        return response

    # pylint: disable=no-member
    def Chat(self, request: service_messages.ChatRequest,
             context: grpc.ServicerContext) \
            -> service_messages.ChatResponse:
        """
        Initiates or continues the agent chat with the session_id
        context in the request.

        :param request: a ChatRequest
        :param context: a grpc.ServicerContext
        :return: a ChatResponse which indicates that the request
                 was successful
        """
        request_log = None
        log_marker = f"'{request.user_input}' on assistant {request.session_id}"
        if "Chat" not in DO_NOT_LOG_REQUESTS:
            request_log = self.request_logger.start_request(f"{self.agent_name}.Chat",
                                                            log_marker, context)

        # Get the metadata to forward on to another service
        metadata = self.forwarder.forward(context)

        # Get our args in order to pass to grpc-free session level
        request_dict: Dict[str, Any] = MessageToDict(request)

        # Delegate to Direct*Session
        session = DirectAgentSession(chat_session_map=self.chat_session_map,
                                     tool_registry=self.tool_registry,
                                     asyncio_executor=self.asyncio_executor,
                                     metadata=metadata,
                                     security_cfg=self.security_cfg)
        response_dict = session.chat(request_dict)
        response_dict["request"] = request_dict

        # Convert the response dictionary to a grpc message
        response_string = json.dumps(response_dict)
        response = service_messages.ChatResponse()
        Parse(response_string, response)

        if request_log is not None:
            self.request_logger.finish_request(f"{self.agent_name}.Chat", log_marker, request_log)

        return response

    # pylint: disable=no-member
    def Logs(self, request: service_messages.LogsRequest,
             context: grpc.ServicerContext) \
            -> service_messages.LogsResponse:
        """
        Polls for the asynchronous results of Chat() above.
        Results include the most recent chat response and the "Thought Process" logs.

        :param request: a LogsRequest
        :param context: a grpc.ServicerContext
        :return: a LogsResponse which indicates that the request
                 was successful
        """
        request_log = None
        log_marker = f"Polling for logs on assistant {request.session_id}"
        if "Logs" not in DO_NOT_LOG_REQUESTS:
            request_log = self.request_logger.start_request(f"{self.agent_name}.Logs",
                                                            log_marker, context)

        # Get the metadata to forward on to another service
        metadata = self.forwarder.forward(context)

        # Get our args in order to pass to grpc-free session level
        request_dict: Dict[str, Any] = MessageToDict(request)

        # Delegate to Direct*Session
        session = DirectAgentSession(chat_session_map=self.chat_session_map,
                                     tool_registry=self.tool_registry,
                                     asyncio_executor=self.asyncio_executor,
                                     metadata=metadata,
                                     security_cfg=self.security_cfg)
        response_dict = session.logs(request_dict)
        response_dict["request"] = request_dict

        # Convert the response dictionary to a grpc message
        response_string = json.dumps(response_dict)
        response = service_messages.LogsResponse()
        Parse(response_string, response)

        if request_log is not None:
            self.request_logger.finish_request(f"{self.agent_name}.Logs", log_marker, request_log)

        return response

    # pylint: disable=no-member
    def Reset(self, request: service_messages.ResetRequest,
              context: grpc.ServicerContext) \
            -> service_messages.ResetResponse:
        """
        Resets the chat history of an existing assistant.

        :param request: a ResetRequest
        :param context: a grpc.ServicerContext
        :return: a ResetResponse which indicates that the request
                 was successful
        """
        request_log = None
        log_marker = f"Reset assistant {request.session_id}"
        if "Reset" not in DO_NOT_LOG_REQUESTS:
            request_log = self.request_logger.start_request(f"{self.agent_name}.Reset",
                                                            log_marker, context)

        # Get the metadata to forward on to another service
        metadata = self.forwarder.forward(context)

        # Get our args in order to pass to grpc-free session level
        request_dict: Dict[str, Any] = MessageToDict(request)

        # Delegate to Direct*Session
        session = DirectAgentSession(chat_session_map=self.chat_session_map,
                                     tool_registry=self.tool_registry,
                                     asyncio_executor=self.asyncio_executor,
                                     metadata=metadata,
                                     security_cfg=self.security_cfg)
        response_dict = session.reset(request_dict)
        response_dict["request"] = request_dict

        # Convert the response dictionary to a grpc message
        response_string = json.dumps(response_dict)
        response = service_messages.ResetResponse()
        Parse(response_string, response)

        if request_log is not None:
            self.request_logger.finish_request(f"{self.agent_name}.Reset", log_marker, request_log)

        return response

    # pylint: disable=no-member
    def StreamingChat(self, request: service_messages.ChatRequest,
                      context: grpc.ServicerContext) \
            -> Iterator[service_messages.ChatResponse]:
        """
        Initiates or continues the agent chat with the session_id
        context in the request.

        :param request: a ChatRequest
        :param context: a grpc.ServicerContext
        :return: an iterator for (eventually) returned ChatResponses
        """
        request_log = None
        log_marker = f"'{request.user_input}' on assistant {request.session_id}"
        if "StreamingChat" not in DO_NOT_LOG_REQUESTS:
            request_log = self.request_logger.start_request(f"{self.agent_name}.StreamingChat",
                                                            log_marker, context)

        # Get the metadata to forward on to another service
        metadata = self.forwarder.forward(context)

        # Get our args in order to pass to grpc-free session level
        request_dict: Dict[str, Any] = MessageToDict(request)

        # Delegate to Direct*Session
        session = DirectAgentSession(chat_session_map=self.chat_session_map,
                                     tool_registry=self.tool_registry,
                                     asyncio_executor=self.asyncio_executor,
                                     metadata=metadata,
                                     security_cfg=self.security_cfg)
        response_dict_iterator: Iterator[Dict[str, Any]] = session.streaming_chat(request_dict)

<<<<<<< HEAD
        for response_dict in response_dict_iterator:
            response_dict["request"] = request_dict
=======
        # Convert the response dictionary to a grpc message
        # DEF - this will get better
        response_string = json.dumps(response_dict)
        response = service_messages.ChatResponse()
        Parse(response_string, response)
>>>>>>> 89e850ae

            # Convert the response dictionary to a grpc message
            response_string = json.dumps(response_dict)
            response = service_messages.ChatResponse()
            Parse(response_string, response)

            # Yield-ing a single response allows one response to be returned
            # over the connection while keeping it open to wait for more.
            # Grpc client code handling response streaming knows to construct an
            # iterator on its side to do said waiting over there.
            yield response

        # Iterator has finally signaled that there are no more responses to be had.
        # Log that we are done.
        if request_log is not None:
            self.request_logger.finish_request(f"{self.agent_name}.StreamingChat", log_marker, request_log)<|MERGE_RESOLUTION|>--- conflicted
+++ resolved
@@ -286,16 +286,8 @@
                                      security_cfg=self.security_cfg)
         response_dict_iterator: Iterator[Dict[str, Any]] = session.streaming_chat(request_dict)
 
-<<<<<<< HEAD
         for response_dict in response_dict_iterator:
             response_dict["request"] = request_dict
-=======
-        # Convert the response dictionary to a grpc message
-        # DEF - this will get better
-        response_string = json.dumps(response_dict)
-        response = service_messages.ChatResponse()
-        Parse(response_string, response)
->>>>>>> 89e850ae
 
             # Convert the response dictionary to a grpc message
             response_string = json.dumps(response_dict)
