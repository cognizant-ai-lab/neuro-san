--- conflicted
+++ resolved
@@ -59,11 +59,7 @@
                         one configurable item that is likely to be shared with other code.
         """
         self.port: int = 0
-<<<<<<< HEAD
-=======
         self.http_port: int = 0
-        self.asyncio_executor = ASYNCIO_EXECUTOR
->>>>>>> 4a9730b3
 
         # Points to the global
         init_arguments = {
