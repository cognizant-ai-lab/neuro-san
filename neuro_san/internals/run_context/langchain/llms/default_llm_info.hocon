--- conflicted
+++ resolved
@@ -763,11 +763,7 @@
                 "num_gpu": null,
                 "num_thread": null,
                 "num_predict": null,        # Will use max_tokens
-<<<<<<< HEAD
-                "reasoning": null,
-=======
                 "reasoning": null,          # Controls the reasoning/thinking mode for supported models. If None (Default), The model will use its default reasoning behavior.
->>>>>>> 34ed02a9
                 "repeat_last_n": null,
                 "repeat_penalty": null,
                 "temperature": null,
