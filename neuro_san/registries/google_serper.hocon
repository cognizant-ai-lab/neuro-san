
# Copyright (C) 2023-2025 Cognizant Digital Business, Evolutionary AI.
# All Rights Reserved.
# Issued under the Academic Public License.
#
# You can be released from the terms, and requirements of the Academic Public
# License by purchasing a commercial license.
# Purchase of a commercial license is mandatory for any use of the
# neuro-san SDK Software in commercial settings.
#
# END COPYRIGHT

# The schema specifications for this file are documented here:
# https://github.com/cognizant-ai-lab/neuro-san/blob/main/docs/agent_hocon_reference.md

{
    "llm_config": {
        "model_name": "gpt-4o",
    },
    "tools": [
        # These tool definitions do not have to be in any particular order
        # How they are linked and call each other is defined within their
        # own specs.  This could be a graph, potentially even with cycles.

        # This first agent definition is regarded as the "Front Man", which
        # does all the talking to the outside world/client.
        # It is identified as such because it is either:
        #   A) The only one with no parameters in his function definition,
        #      and therefore he needs to talk to the outside world to get things rolling.
        #   B) The first agent listed, regardless of function parameters.
        #
        # Some disqualifications from being a front man:
        #   1) Cannot use a CodedTool "class" definition
        #   2) Cannot use a Tool "toolbox" definition
        {
            "name": "searcher",
            "instructions": "Use your tool to respond to the inquiry.",
<<<<<<< HEAD
            "function": {
=======
             "function": {
                # The description acts as an initial prompt.
>>>>>>> 904c3ea8
                "description": "Assist user with answer from internet."
            }
            "tools": ["search_tool"]
        },
        {
            "name": "search_tool",
            # The "toolbox" specifies which tool in the toolbox should be instantiated.
            # In this case, "google_serper" is chosen, which allows querying Google Serper for search results.

            # Note that tools in toolbox can be either langchain tools or coded tools
            # In this case "google_serper" is a shared coded tool.
            
            # Documentation on the google serper tool:
            # - GoogleSerper class: coded_tools/google_serper.py
            # - LangChain's Google Serper Tool: https://python.langchain.com/docs/integrations/tools/google_serper/
            # - Google Serper API: https://serper.dev/
            
            "toolbox": "google_serper"

            # "args" contains the parameters that will be passed to the selected tool.
            # These arguments must align with the tool’s expected function signature.
            # 
            # For "google_serper", one of the key parameters is "k", which determines 
            # how many search results should be returned.
            # 
            # Other tools will have different required/optional arguments, so be sure to refer to
            # the tool’s documentation to understand what parameters can be configured.

            # Note that for "google_serper" if no "args" is provided, the search is performed with defaults parameters.

            "args": {

                # Country code to localize search results (default is "us" for United States).
                "gl": "us",

                # Language code for the search interface (default is "en" for English).
                "hl": "en",

                # Number of top search results to retrieve (default is 10).
                "k": 3,

                # Type of search (e.g., "news", "places", "images", or "search" for general).
                "type": "search",

                # Search filter string (e.g., "qdr:d" for past day results); optional and can be used for time filtering
                # Default is None.
                "tbs": null
            }

            # -------------------------------------------------------------------------------
            # CURRENTLY AVAILABLE TOOLS
            # The following tools can be used as values for "toolbox":
            #
            # Langchain Tools
            #
            #   1️)  "bing_search" - Uses Bing to perform web searches.
            #   2️)  "tavily_search" - Uses Tavily for search queries.
            #   3️)  "requests_get" - Makes an HTTP GET request.
            #   4️)  "requests_post" - Makes an HTTP POST request.
            #   5️)  "requests_patch" - Makes an HTTP PATCH request.
            #   6️)  "requests_put" - Makes an HTTP PUT request.
            #   7️)  "requests_delete" - Makes an HTTP DELETE request.
            #   8)  "requests_toolkit" - Contains all of the request tools.
            #
            # Coded Tools
            #
            #   9)  "website_search" - Search internet with DuckduckgoSearch.
            #   10) "google_serper" - Search internet with Google Serper
            #   11) "rag_retriever" - Perform retrival-augmented generation on given urls.
            #
            # Each of these tools may require specific arguments in the "args" section.
            # Refer to the tool's documentation for more details.
            # -------------------------------------------------------------------------------

            # -------------------------------------------------------------------------------
            # EXTENSIBILITY
            # - Tool registration can be done without modifying core code by specifying the 
            #   tool configuration file (HOCON format) via the AGENT_TOOLBOX_INFO_FILE environment variable.
            # - The default tool configuration file is located at: 
            #   neuro_san/internals/run_context/langchain/toolbox/toolbox_info.hocon
            # -------------------------------------------------------------------------------

        }
    ]
}<|MERGE_RESOLUTION|>--- conflicted
+++ resolved
@@ -35,12 +35,8 @@
         {
             "name": "searcher",
             "instructions": "Use your tool to respond to the inquiry.",
-<<<<<<< HEAD
             "function": {
-=======
-             "function": {
                 # The description acts as an initial prompt.
->>>>>>> 904c3ea8
                 "description": "Assist user with answer from internet."
             }
             "tools": ["search_tool"]
