
# Copyright (C) 2023-2025 Cognizant Digital Business, Evolutionary AI.
# All Rights Reserved.
# Issued under the Academic Public License.
#
# You can be released from the terms, and requirements of the Academic Public
# License by purchasing a commercial license.
# Purchase of a commercial license is mandatory for any use of the
# neuro-san SDK Software in commercial settings.
#
# END COPYRIGHT

# The schema specifications for this file are documented here:
# https://github.com/cognizant-ai-lab/neuro-san/blob/main/docs/manifest_hocon_reference.md

{
    # Currently we list each hocon file we want to serve as a key with a boolean value.
    # Eventually we might have a dictionary value with server specifications for each.

<<<<<<< HEAD
    "esp_decision_assistant.hocon": false,
    "hello_world.hocon": false,
    "intranet_agents.hocon": false,
    "math_guy.hocon": false,
    "math_guy_passthrough.hocon": false,
    "music_nerd.hocon": false,
    "music_nerd_pro.hocon": false,
    "music_nerd_pro_llm_anthropic.hocon": false,
    "music_nerd_pro_llm_gemini.hocon": false,
    "music_nerd_pro_llm_azure.hocon": false,
=======
    "esp_decision_assistant.hocon": true,
    "hello_world.hocon": true,
    "intranet_agents.hocon": true,
    "math_guy.hocon": true,
    "math_guy_passthrough.hocon": true,
    "music_nerd.hocon": true,
    "music_nerd_pro.hocon": true,
    "music_nerd_pro_llm_anthropic.hocon": true,
    "music_nerd_pro_llm_gemini.hocon": true,
    "music_nerd_pro_llm_azure.hocon": true,
    "music_nerd_pro_llm_ollama.hocon": true,
    "music_nerd_pro_multi_agents.hocon": true,
    "music_nerd_pro_llm_bedrock_claude.hocon": true,
>>>>>>> 95b3ece4

    # This one is an example of agents calling tools that has no parameters.
    "date_time.hocon": false,

    # These next 2 go together as an example for agents calling other agents.
    # They are the only reason we have duckduckgo_search listed in the dependencies.
    "website_search.hocon": false,
    "website_search_usage_example.hocon": true,

    # The next one is an example of agents calling langchain base tools from toolbox.
    "bing_search.hocon": false,

    # This one is an example of agents calling shared coded tools.
    # In other words, these coded tools can be used in any agent network.
    # These tools are also predefined in the toolbox.
    "google_serper.hocon": true,
    "website_rag.hocon": false,

    "mcp_deepwiki.hocon": true,
    "mcp_deepwiki_tool.hocon": true,

    # Agents having to do with test infrastructure
    "gist.hocon": false,
    "assess_failure.hocon": false,

    # STOP AND READ: YOU PROBABLY DON'T WANT TO ADD YOUR .hocon FILE HERE.
    #
    # The agent network .hocon files above are examples specific to the neuro-san library.
    #
    # It would be an Easy thing to do to add your own agent network's .hocon file to the
    # list above to get started, but 99% of the time it is not the Right, Simple thing to do
    # to make a commit with your agent listed here.
    # Why? Because many agent networks drag in dependencies for their CodedTools,
    # and we are continually trying to keep neuro-san a lean library.
    #
    # We are quite sure your agent is superlative and special... to you.
    # If your agent really is the 1% of cases which is so exemplary that we need to show it
    # off to the world, you will need to be talking to the neuro-san team to make it
    # the exemplary case you perhaps unintentionally end up meaning it to be by adding
    # it here, in the neuro-san repo.
    #
    # The Right thing to do is to start your own repo with your own registries/ directory,
    # with your own manifest.hocon file for your own agent network .hocon file projects,
    # and your own coded_tools directory for those agents.  And when you do that,
    # you will delete this set of comments, because you will have free reign in your own repo.
    # After all: Stallions must run, and run free.
    #
    # Use the AGENT_MANIFEST_FILE and AGENT_TOOL_PATH env vars to direct a generic neuro-san
    # server to your own repo's agents and CodedTools, respectively.
    #
    # See https://github.com/cognizant-ai-lab/neuro-san-studio for an example of how to do this.
}<|MERGE_RESOLUTION|>--- conflicted
+++ resolved
@@ -17,18 +17,6 @@
     # Currently we list each hocon file we want to serve as a key with a boolean value.
     # Eventually we might have a dictionary value with server specifications for each.
 
-<<<<<<< HEAD
-    "esp_decision_assistant.hocon": false,
-    "hello_world.hocon": false,
-    "intranet_agents.hocon": false,
-    "math_guy.hocon": false,
-    "math_guy_passthrough.hocon": false,
-    "music_nerd.hocon": false,
-    "music_nerd_pro.hocon": false,
-    "music_nerd_pro_llm_anthropic.hocon": false,
-    "music_nerd_pro_llm_gemini.hocon": false,
-    "music_nerd_pro_llm_azure.hocon": false,
-=======
     "esp_decision_assistant.hocon": true,
     "hello_world.hocon": true,
     "intranet_agents.hocon": true,
@@ -42,7 +30,6 @@
     "music_nerd_pro_llm_ollama.hocon": true,
     "music_nerd_pro_multi_agents.hocon": true,
     "music_nerd_pro_llm_bedrock_claude.hocon": true,
->>>>>>> 95b3ece4
 
     # This one is an example of agents calling tools that has no parameters.
     "date_time.hocon": false,
