--- conflicted
+++ resolved
@@ -116,7 +116,6 @@
         """
         self.origination = Origination()
 
-<<<<<<< HEAD
     def close(self):
         """
         Release resources owned by this context
@@ -124,10 +123,9 @@
         if self.asyncio_executor is not None:
             self.asyncio_executor.shutdown()
             self.asyncio_executor = None
-=======
+
     def get_request_reporting(self) -> Dict[str, Any]:
         """
         :return: The request reporting dictionary
         """
-        return self.request_reporting
->>>>>>> c34faccb
+        return self.request_reporting