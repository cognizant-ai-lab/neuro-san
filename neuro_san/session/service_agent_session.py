
# Copyright (C) 2023-2024 Cognizant Digital Business, Evolutionary AI.
# All Rights Reserved.
# Issued under the Academic Public License.
#
# You can be released from the terms, and requirements of the Academic Public
# License by purchasing a commercial license.
# Purchase of a commercial license is mandatory for any use of the
# neuro-san SDK Software in commercial settings.
#
# END COPYRIGHT

from typing import Any
from typing import Dict
<<<<<<< HEAD
from typing import Iterator
=======
from typing import Generator
>>>>>>> 89e850ae

from leaf_common.session.abstract_service_session import AbstractServiceSession
from leaf_common.time.timeout import Timeout

from neuro_san.session.agent_service_stub import AgentServiceStub
from neuro_san.session.agent_session import AgentSession
from neuro_san.api.grpc import agent_pb2 as service_messages


class ServiceAgentSession(AbstractServiceSession, AgentSession):
    """
    Implementation of AgentSession that talks to a
    gRPC service.  This is largely only used by command-line tests.
    """

    DEFAULT_AGENT_NAME: str = "esp_decision_assistant"

    # pylint: disable=too-many-arguments,too-many-positional-arguments
    def __init__(self, host: str = None,
                 port: str = None,
                 timeout_in_seconds: int = 30,
                 metadata: Dict[str, str] = None,
                 security_cfg: Dict[str, Any] = None,
                 umbrella_timeout: Timeout = None,
                 agent_name: str = DEFAULT_AGENT_NAME,
                 service_prefix: str = None):
        """
        Creates a AgentSession that connects to the
        Agent Service and delegates its implementations to the service.

        :param host: the service host to connect to
                        If None, will use a default
        :param port: the service port
                        If None, will use a default
        :param timeout_in_seconds: timeout to use when communicating
                        with the service
        :param metadata: A grpc metadata of key/value pairs to be inserted into
                         the header. Default is None. Preferred format is a
                         dictionary of string keys to string values.
        :param security_cfg: An optional dictionary of parameters used to
                        secure the TLS and the authentication of the gRPC
                        connection.  Supplying this implies use of a secure
                        GRPC Channel.  Default is None, uses insecure channel.
        :param umbrella_timeout: A Timeout object under which the length of all
                        looping and retries should be considered
        :param agent_name: The name of the agent to talk to
        :param service_prefix: The service prefix to use. Default is None,
                        implying the policy in AgentServiceStub takes over.
        """
        use_host: str = "localhost"
        if host is not None:
            use_host = host

        use_port: str = str(self.DEFAULT_PORT)
        if port is not None:
            use_port = port

        # Normally we pass around the service_stub like a class,
        # but AgentServiceStub has a __call__() method to intercept
        # constructor-like behavior.
        service_stub = AgentServiceStub(agent_name, service_prefix)
        AbstractServiceSession.__init__(self, "Agent Server",
                                        service_stub,
                                        use_host, use_port,
                                        timeout_in_seconds, metadata,
                                        security_cfg, umbrella_timeout)

    def function(self, request_dict: Dict[str, Any]) -> Dict[str, Any]:
        """
        :param request_dict: A dictionary version of the FunctionRequest
                    protobufs structure. Has the following keys:
                        <None>
        :return: A dictionary version of the FunctionResponse
                    protobufs structure. Has the following keys:
                "function" - the dictionary description of the function
                "status" - status for finding the function.
        """
        # pylint: disable=no-member
        return self.call_grpc_method(
            "function",
            self._function_from_stub,
            request_dict,
            service_messages.FunctionRequest())

    def chat(self, request_dict: Dict[str, Any]) -> Dict[str, Any]:
        """
        :param request_dict: A dictionary version of the ChatRequest
                    protobufs structure. Has the following keys:
            "session_id"  - A string UUID identifying the root ownership of the
                              chat session's resources.
                              Upon first contact this can be blank.
            "user_input"    - A string representing the user input to the chat stream

        :return: A dictionary version of the ChatResponse
                    protobufs structure. Has the following keys:
            "session_id"  - A string UUID identifying the root ownership of the
                              chat session's resources.
                              This will always be filled upon response.
            "status"        - An int representing the chat session's status. Can be one of:
                              FOUND     - The given session_id is alive and well
                                          on this service instance and the user_input
                                          has been registered in the chat stream.
                              NOT_FOUND - Returned if the service instance does not find
                                          the session_id given in the request.
                                          For continuing chat streams, this could imply
                                          a series of client-side retries as multiple
                                          service instances will not keep track of the same
                                          chat sessions.
                              CREATED   - Returned when no session_id was given (initiation
                                          of new chat by client) and a new chat session is created.

            Note that responses to the chat input are asynchronous and come by polling the
            logs() method below.
        """
        # pylint: disable=no-member
        return self.call_grpc_method(
            "chat",
            self._chat_from_stub,
            request_dict,
            service_messages.ChatRequest())

    def logs(self, request_dict: Dict[str, Any]) -> Dict[str, Any]:
        """
        :param request_dict: A dictionary version of the LogsRequest
                    protobufs structure. Has the following keys:
            "session_id"  - A string UUID identifying the root ownership of the
                              chat session's resources.
                              When calling logs(), this cannot be blank.

        :return: A dictionary version of the LogsResponse
                    protobufs structure. Has the following keys:
            "session_id"  - A string UUID identifying the root ownership of the
                              chat session's resources.
            "status"        - An int representing the chat session's status. Can be one of:
                              FOUND     - The given session_id is alive and well
                                          on this service instance.
                                          Other keys below will be filled in.
                              NOT_FOUND - Returned if the service instance does not find
                                          the session_id given in the request.
                                          For continuing chat streams, this could imply
                                          a series of client-side retries as multiple
                                          service instances will not keep track of the same
                                          chat session.
                              CREATED   - While valid in other situations, this method will
                                          never return this value.
            "chat_response" - A single string representing the most recent chat response.
            "logs"          - A list of strings representing the "thinking" logs thus far.

            Worth noting that this particular method does not need to be asynchronous.
        """
        # pylint: disable=no-member
        return self.call_grpc_method(
            "logs",
            self._logs_from_stub,
            request_dict,
            service_messages.LogsRequest())

    def reset(self, request_dict: Dict[str, Any]) -> Dict[str, Any]:
        """
        :param request_dict: A dictionary version of the ResetRequest
                    protobufs structure. Has the following keys:
            "session_id"  - A string UUID identifying the root ownership of the
                              chat session's resources.
                              When calling reset(), this cannot be blank.
        :return: A dictionary version of the ResetResponse
                    protobufs structure. Has the following keys:
            "session_id"  - A string UUID identifying the root ownership of the
                              chat session's resources.
            "status"        - An int representing the chat session's status. Can be one of:
                              FOUND     - The given session_id is alive and well
                                          and has been reset. No retry needed.
                              NOT_FOUND - Returned if the service instance does not find
                                          the session_id given in the request.
                                          For continuing chat streams, this could imply
                                          a series of client-side retries as multiple
                                          service instances will not keep track of the same
                                          chat sessions.
                              CREATED   - While valid in other situations, this method will
                                          never return this value.
        """
        # pylint: disable=no-member
        return self.call_grpc_method(
            "reset",
            self._reset_from_stub,
            request_dict,
            service_messages.ResetRequest())

<<<<<<< HEAD
    def streaming_chat(self, request_dict: Dict[str, Any]) -> Iterator[Dict[str, Any]]:
=======
    def streaming_chat(self, request_dict: Dict[str, Any]) -> Generator[Dict[str, Any], None, None]:
>>>>>>> 89e850ae
        """
        :param request_dict: A dictionary version of the ChatRequest
                    protobufs structure. Has the following keys:
            "session_id"  - A string UUID identifying the root ownership of the
                              chat session's resources.
                              Upon first contact this can be blank.
            "user_input"    - A string representing the user input to the chat stream

        :return: An iterator of dictionary versions of the ChatResponse
                    protobufs structure. Has the following keys:
            "session_id"  - A string UUID identifying the root ownership of the
                              chat session's resources.
                              This will always be filled upon response.
            "status"        - An int representing the chat session's status. Can be one of:
                              FOUND     - The given session_id is alive and well
                                          on this service instance and the user_input
                                          has been registered in the chat stream.
                              NOT_FOUND - Returned if the service instance does not find
                                          the session_id given in the request.
                                          For continuing chat streams, this could imply
                                          a series of client-side retries as multiple
                                          service instances will not keep track of the same
                                          chat sessions.
                              CREATED   - Returned when no session_id was given (initiation
                                          of new chat by client) and a new chat session is created.
            "response"      - An optional ChatMessage dictionary.  See chat.proto for details.

            Note that responses to the chat input might be numerous and will come as they
            are produced until the system decides there are no more messages to be sent.
        """
        # DEF - Not exactly sure if this is correct yet for streaming.

        # pylint: disable=no-member
        return self.call_grpc_method(
            "streaming_chat",
            self._streaming_chat_from_stub,
            request_dict,
            service_messages.ChatRequest(),
            stream_response=True)

    @staticmethod
    def _function_from_stub(stub, timeout_in_seconds,
                            metadata, credentials, *args):
        """
        Global method associated with the session that calls Function
        given a grpc Stub already set up with a channel (socket) to call with.
        """
        response = stub.Function(*args, timeout=timeout_in_seconds,
                                 metadata=metadata,
                                 credentials=credentials)
        return response

    @staticmethod
    def _chat_from_stub(stub, timeout_in_seconds,
                        metadata, credentials, *args):
        """
        Global method associated with the session that calls Chat
        given a grpc Stub already set up with a channel (socket) to call with.
        """
        response = stub.Chat(*args, timeout=timeout_in_seconds,
                             metadata=metadata,
                             credentials=credentials)
        return response

    @staticmethod
    def _logs_from_stub(stub, timeout_in_seconds,
                        metadata, credentials, *args):
        """
        Global method associated with the session that calls Logs
        given a grpc Stub already set up with a channel (socket) to call with.
        """
        response = stub.Logs(*args, timeout=timeout_in_seconds,
                             metadata=metadata,
                             credentials=credentials)
        return response

    @staticmethod
    def _reset_from_stub(stub, timeout_in_seconds,
                         metadata, credentials, *args):
        """
        Global method associated with the session that calls Reset
        given a grpc Stub already set up with a channel (socket) to call with.
        """
        response = stub.Reset(*args, timeout=timeout_in_seconds,
                              metadata=metadata,
                              credentials=credentials)
        return response

    @staticmethod
    def _streaming_chat_from_stub(stub, timeout_in_seconds,
                                  metadata, credentials, *args):
        """
        Global method associated with the session that calls StreamingChat
        given a grpc Stub already set up with a channel (socket) to call with.
        """
        response = stub.StreamingChat(*args, timeout=timeout_in_seconds,
                                      metadata=metadata,
                                      credentials=credentials)
        return response<|MERGE_RESOLUTION|>--- conflicted
+++ resolved
@@ -12,11 +12,7 @@
 
 from typing import Any
 from typing import Dict
-<<<<<<< HEAD
-from typing import Iterator
-=======
 from typing import Generator
->>>>>>> 89e850ae
 
 from leaf_common.session.abstract_service_session import AbstractServiceSession
 from leaf_common.time.timeout import Timeout
@@ -204,11 +200,7 @@
             request_dict,
             service_messages.ResetRequest())
 
-<<<<<<< HEAD
-    def streaming_chat(self, request_dict: Dict[str, Any]) -> Iterator[Dict[str, Any]]:
-=======
     def streaming_chat(self, request_dict: Dict[str, Any]) -> Generator[Dict[str, Any], None, None]:
->>>>>>> 89e850ae
         """
         :param request_dict: A dictionary version of the ChatRequest
                     protobufs structure. Has the following keys:
