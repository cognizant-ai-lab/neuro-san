
# Copyright (C) 2023-2024 Cognizant Digital Business, Evolutionary AI.
# All Rights Reserved.
# Issued under the Academic Public License.
#
# You can be released from the terms, and requirements of the Academic Public
# License by purchasing a commercial license.
# Purchase of a commercial license is mandatory for any use of the
# neuro-san SDK Software in commercial settings.
#
# END COPYRIGHT

from typing import Any
from typing import Dict
<<<<<<< HEAD
from typing import Iterator
=======
from typing import Generator
>>>>>>> 89e850ae
from typing import List

from copy import copy
from asyncio import Future

from leaf_server_common.utils.asyncio_executor import AsyncioExecutor

from neuro_san.chat.chat_session import ChatSession
from neuro_san.chat.data_driven_chat_session import DataDrivenChatSession
from neuro_san.graph.registry.agent_tool_registry import AgentToolRegistry
from neuro_san.graph.tools.front_man import FrontMan
from neuro_san.session.agent_session import AgentSession
from neuro_san.session.chat_session_map import ChatSessionMap


class DirectAgentSession(AgentSession):
    """
    Service-agnostic guts for a AgentSession.
    This could be used by a Flask/Quart app or a gRPC service.
    """

    # pylint: disable=too-many-arguments,too-many-positional-arguments
    def __init__(self,
                 chat_session_map: ChatSessionMap,
                 tool_registry: AgentToolRegistry,
                 asyncio_executor: AsyncioExecutor,
                 metadata: Dict[str, Any] = None,
                 security_cfg: Dict[str, Any] = None):
        """
        Constructor

        :param chat_session_map: The global ChatSessionMap for the service.
        :param tool_registry: The AgentToolRegistry to use for the session.
        :param asyncio_executor: The global AsyncioExecutor for running
                        stuff in the background.
        :param metadata: A dictionary of request metadata to be forwarded
                        to subsequent yet-to-be-made requests.
        :param security_cfg: A dictionary of parameters used to
                        secure the TLS and the authentication of the gRPC
                        connection.  Supplying this implies use of a secure
                        GRPC Channel.  If None, uses insecure channel.
        """
        # These aren't used yet
        self._metadata: Dict[str, Any] = metadata
        self._security_cfg: Dict[str, Any] = security_cfg
        self.chat_session_map: ChatSessionMap = chat_session_map
        self.asyncio_executor: AsyncioExecutor = asyncio_executor
        self.we_created_executor: bool = False
        self.tool_registry: AgentToolRegistry = tool_registry

        # For convenience
        if self.asyncio_executor is None:
            self.we_created_executor = True
            self.asyncio_executor = AsyncioExecutor()
            self.asyncio_executor.start()

    def function(self, request_dict: Dict[str, Any]) -> Dict[str, Any]:
        """
        :param request_dict: A dictionary version of the FunctionRequest
                    protobufs structure. Has the following keys:
                        <None>
        :return: A dictionary version of the FunctionResponse
                    protobufs structure. Has the following keys:
                "function" - the dictionary description of the function
                "status" - status for finding the function.
        """
        response_dict: Dict[str, Any] = {
            "status": self.NOT_FOUND
        }

        front_man: FrontMan = self.tool_registry.create_front_man(None, None)
        if front_man is not None:
            spec: Dict[str, Any] = front_man.get_agent_tool_spec()
            empty: Dict[str, Any] = {}
            function: Dict[str, Any] = spec.get("function", empty)
            response_dict = {
                "function": function,
                "status": self.FOUND
            }

        return response_dict

    def chat(self, request_dict: Dict[str, Any]) -> Dict[str, Any]:
        """
        :param request_dict: A dictionary version of the ChatRequest
                    protobufs structure. Has the following keys:
            "session_id"  - A string UUID identifying the root ownership of the
                              chat session's resources.
                              Upon first contact this can be blank.
            "user_input"    - A string representing the user input to the chat stream

        :return: A dictionary version of the ChatResponse
                    protobufs structure. Has the following keys:
            "session_id"  - A string UUID identifying the root ownership of the
                              chat sessions's resources.
                              This will always be filled upon response.
            "status"        - An int representing the session's status. Can be one of:
                              FOUND     - The given session_id is alive and well
                                          on this service instance and the user_input
                                          has been registered in the chat stream.
                              NOT_FOUND - Returned if the service instance does not find
                                          the session_id given in the request.
                                          For continuing chat streams, this could imply
                                          a series of client-side retries as multiple
                                          service instances will not keep track of the same
                                          chat sessions.
                              CREATED   - Returned when no session_id was given (initiation
                                          of new chat by client) and a new chat session is created.

            Note that responses to the chat input are asynchronous and come by polling the
            logs() method below.
        """
        user_input: str = request_dict.get("user_input")
        session_id: str = request_dict.get("session_id")
        sly_data: Dict[str, Any] = request_dict.get("sly_data")
        status: int = self.NOT_FOUND

        chat_session: ChatSession = self.chat_session_map.get_chat_session(session_id)
        if chat_session is None:
            if session_id is None:
                # Initiate a new conversation.
                status = self.CREATED
                chat_session = DataDrivenChatSession(registry=self.tool_registry)
                session_id = self.chat_session_map.register_chat_session(chat_session)
            else:
                # We got an session_id, but this service instance has no knowledge
                # of it.
                status = self.NOT_FOUND
        else:
            # We have seen this session_id before and can register new user input.
            status = self.FOUND

        if chat_session is not None and user_input is not None:

            # Create an asynchronous background task to process the user input.
            # This might take a few minutes, which can be longer than some
            # sockets stay open.
            future: Future = self.asyncio_executor.submit(session_id, chat_session.chat,
                                                          user_input, sly_data)
            _ = future

            # Allow the task to be scheduled. Let the client poll via logs().

        # Prepare the response dictionary
        response_dict = {
            "session_id": session_id,
            "status": status
        }
        return response_dict

    def logs(self, request_dict: Dict[str, Any]) -> Dict[str, Any]:
        """
        :param request_dict: A dictionary version of the LogsRequest
                    protobufs structure. Has the following keys:
            "session_id"  - A string UUID identifying the root ownership of the
                              chat session's resources.
                              When calling logs(), this cannot be blank.

        :return: A dictionary version of the LogsResponse
                    protobufs structure. Has the following keys:
            "session_id"  - A string UUID identifying the root ownership of the
                              chat session's resources.
            "status"        - An int representing the session's status. Can be one of:
                              FOUND     - The given session_id is alive and well
                                          on this service instance.
                                          Other keys below will be filled in.
                              NOT_FOUND - Returned if the service instance does not find
                                          the session_id given in the request.
                                          For continuing chat streams, this could imply
                                          a series of client-side retries as multiple
                                          service instances will not keep track of the same
                                          chat session.
                              CREATED   - While valid in other situations, this method will
                                          never return this value.
            "chat_response" - A single string representing the most recent chat response.
                              Can be None if no new response has come back from the
                              chat session yet.
            "logs"          - A list of strings representing the "thinking" logs thus far.

            Worth noting that this particular method does not need to be asynchronous.
        """
        session_id: str = request_dict.get("session_id")
        status: int = self.NOT_FOUND
        the_logs: List[str] = None
        chat_response: str = None

        chat_session: ChatSession = self.chat_session_map.get_chat_session(session_id)
        if chat_session is not None:
            # We have seen this session_id before and can poll for a new response.
            status = self.FOUND
            the_logs = chat_session.get_logger().get_logs()
            chat_response = chat_session.get_latest_response()
            if chat_response is not None:
                # So as not to give the same response over multiple polls to logs().
                chat_session.clear_latest_response()

        response_dict = {
            "session_id": session_id,
            "status": status,
            "logs": the_logs,
            "chat_response": chat_response
        }
        return response_dict

    def reset(self, request_dict: Dict[str, Any]) -> Dict[str, Any]:
        """
        :param request_dict: A dictionary version of the ResetRequest
                    protobufs structure. Has the following keys:
            "session_id"  - A string UUID identifying the root ownership of the
                              chat session's resources.
                              When calling reset(), this cannot be blank.
        :return: A dictionary version of the ResetResponse
                    protobufs structure. Has the following keys:
            "session_id"  - A string UUID identifying the root ownership of the
                              chat session's resources.
            "status"        - An int representing the chat session's status. Can be one of:
                              FOUND     - The given session_id is alive and well
                                          and has been reset. No retry needed.
                              NOT_FOUND - Returned if the service instance does not find
                                          the session_id given in the request.
                                          For continuing chat streams, this could imply
                                          a series of client-side retries as multiple
                                          service instances will not keep track of the same
                                          chat session.
                              CREATED   - While valid in other situations, this method will
                                          never return this value.
        """
        session_id: str = request_dict.get("session_id")
        status: int = self.NOT_FOUND

        chat_session: ChatSession = self.chat_session_map.get_chat_session(session_id)
        if chat_session is not None:
            # We have seen this session_id before and can poll for a new response.
            status = self.FOUND
            future: Future = self.asyncio_executor.submit(session_id, chat_session.set_up)
            _ = future

        response_dict = {
            "session_id": session_id,
            "status": status
        }
        return response_dict

<<<<<<< HEAD
    def streaming_chat(self, request_dict: Dict[str, Any]) -> Iterator[Dict[str, Any]]:
=======
    def streaming_chat(self, request_dict: Dict[str, Any]) -> Generator[Dict[str, Any], None, None]:
>>>>>>> 89e850ae
        """
        :param request_dict: A dictionary version of the ChatRequest
                    protobufs structure. Has the following keys:
            "session_id"  - A string UUID identifying the root ownership of the
                              chat session's resources.
                              Upon first contact this can be blank.
            "user_input"    - A string representing the user input to the chat stream

        :return: An iterator of dictionary versions of the ChatResponse
                    protobufs structure. Has the following keys:
            "session_id"  - A string UUID identifying the root ownership of the
                              chat session's resources.
                              This will always be filled upon response.
            "status"        - An int representing the chat session's status. Can be one of:
                              FOUND     - The given session_id is alive and well
                                          on this service instance and the user_input
                                          has been registered in the chat stream.
                              NOT_FOUND - Returned if the service instance does not find
                                          the session_id given in the request.
                                          For continuing chat streams, this could imply
                                          a series of client-side retries as multiple
                                          service instances will not keep track of the same
                                          chat sessions.
                              CREATED   - Returned when no session_id was given (initiation
                                          of new chat by client) and a new chat session is created.
            "response"      - An optional ChatMessage dictionary.  See chat.proto for details.

            Note that responses to the chat input might be numerous and will come as they
            are produced until the system decides there are no more messages to be sent.
        """
        user_input: str = request_dict.get("user_input")
        session_id: str = request_dict.get("session_id")
        sly_data: Dict[str, Any] = request_dict.get("sly_data")
        status: int = self.NOT_FOUND

        chat_session: ChatSession = self.chat_session_map.get_chat_session(session_id)
        if chat_session is None:
            if session_id is None:
                # Initiate a new conversation.
                status = self.CREATED
                chat_session = DataDrivenChatSession(registry=self.tool_registry)
                session_id = self.chat_session_map.register_chat_session(chat_session)
            else:
                # We got an session_id, but this service instance has no knowledge
                # of it.
                status = self.NOT_FOUND
        else:
            # We have seen this session_id before and can register new user input.
            status = self.FOUND

        # Prepare the response dictionary
        template_response_dict = {
            "session_id": session_id,
            "status": status
        }

        if chat_session is None or user_input is None:
            # Can't go on to chat, so report back early with a single value.
            # There is no ChatMessage response in the dictionary in this case
            yield template_response_dict

        # Create an asynchronous background task to process the user input.
        # This might take a few minutes, which can be longer than some
        # sockets stay open.
        future: Future = self.asyncio_executor.submit(session_id, chat_session.streaming_chat,
                                                      user_input, sly_data)

        # We are assuming that the iterator returned by the result() of the Future
        # will hang out waiting for chat.ChatMessage dictionaries to come back
        # asynchronously from the submit() above.
        message_iterator: Iterator[Dict[str, Any]] = future.results()
        for message in message_iterator:

            # We expect the message to be a dictionary form of chat.ChatMessage
            response_dict: Dict[str, Any] = copy(template_response_dict)
            response_dict["response"] = message
            yield response_dict

    def close(self):
        """
        Tears down resources created
        """
        if self.we_created_executor and self.asyncio_executor is not None:
            self.asyncio_executor.shutdown()
            self.asyncio_executor = None<|MERGE_RESOLUTION|>--- conflicted
+++ resolved
@@ -12,11 +12,7 @@
 
 from typing import Any
 from typing import Dict
-<<<<<<< HEAD
-from typing import Iterator
-=======
 from typing import Generator
->>>>>>> 89e850ae
 from typing import List
 
 from copy import copy
@@ -260,11 +256,7 @@
         }
         return response_dict
 
-<<<<<<< HEAD
-    def streaming_chat(self, request_dict: Dict[str, Any]) -> Iterator[Dict[str, Any]]:
-=======
     def streaming_chat(self, request_dict: Dict[str, Any]) -> Generator[Dict[str, Any], None, None]:
->>>>>>> 89e850ae
         """
         :param request_dict: A dictionary version of the ChatRequest
                     protobufs structure. Has the following keys:
