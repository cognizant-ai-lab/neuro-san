--- conflicted
+++ resolved
@@ -258,12 +258,8 @@
         }
         return response_dict
 
-<<<<<<< HEAD
     # pylint: disable=too-many-locals,too-many-statements,too-many-branches
-    def streaming_chat(self, request_dict: Dict[str, Any]) -> Iterator[Dict[str, Any]]:
-=======
     def streaming_chat(self, request_dict: Dict[str, Any]) -> Generator[Dict[str, Any], None, None]:
->>>>>>> c0e3704e
         """
         :param request_dict: A dictionary version of the ChatRequest
                     protobufs structure. Has the following keys:
