
# Copyright (C) 2023-2025 Cognizant Digital Business, Evolutionary AI.
# All Rights Reserved.
# Issued under the Academic Public License.
#
# You can be released from the terms, and requirements of the Academic Public
# License by purchasing a commercial license.
# Purchase of a commercial license is mandatory for any use of the
# neuro-san SDK Software in commercial settings.
#
# END COPYRIGHT
"""
See class comment for details
"""
from typing import Any, Dict, Generator
import json

from google.protobuf.json_format import MessageToDict
from google.protobuf.json_format import Parse

# pylint: disable=no-name-in-module
from neuro_san.api.grpc.agent_pb2 import ChatRequest, ChatResponse

from neuro_san.http_sidecar.handlers.base_request_handler import BaseRequestHandler
from neuro_san.interfaces.async_agent_session import AsyncAgentSession


class StreamingChatHandler(BaseRequestHandler):
    """
    Handler class for neuro-san streaming chat API call.
    """

    async def stream_out(self,
                         generator: Generator[Generator[ChatResponse, None, None], None, None]) -> int:
        """
        Process streaming out generator output to HTTP connection.
        :param generator: async gRPC generator
        :return: number of chat responses streamed out.
        """
        # Set up headers for chunked response
        self.set_header("Content-Type", "application/json-lines")
        self.set_header("Transfer-Encoding", "chunked")
        # Flush headers immediately
        flush_ok: bool = await self.do_flush()
        if not flush_ok:
            return 0

        sent_out: int = 0
        async for sub_generator in generator:
            async for result_message in sub_generator:
                result_dict: Dict[str, Any] = MessageToDict(result_message)
                result_str: str = json.dumps(result_dict) + "\n"
                self.write(result_str)
                flush_ok = await self.do_flush()
                if not flush_ok:
                    return sent_out
                sent_out += 1
        return sent_out

    async def post(self, agent_name: str):
        """
        Implementation of POST request handler for streaming chat API call.
        """

        metadata: Dict[str, Any] = self.get_metadata()
<<<<<<< HEAD
        update_done: bool = await self.update_agents()
=======
        update_done: bool = await self.update_agents(metadata=metadata)
>>>>>>> b063f88f
        if not update_done:
            return

        if not self.agent_policy.allow(agent_name):
            self.set_status(404)
            self.logger.error({}, "error: Invalid request path %s", self.request.path)
            self.do_finish()
            return

        self.logger.info(metadata, "Start POST %s/streaming_chat", agent_name)
        sent_out = 0
        try:
            # Parse JSON body
            data = json.loads(self.request.body)

            grpc_request = Parse(json.dumps(data), ChatRequest())
            grpc_session: AsyncAgentSession = self.get_agent_grpc_session(metadata, agent_name)

            # Mind the type hint:
            # here we are getting Generator of Generators of ChatResponses!
            result_generator: Generator[Generator[ChatResponse, None, None], None, None] =\
                grpc_session.streaming_chat(grpc_request)
            sent_out = await self.stream_out(result_generator)

        except Exception as exc:  # pylint: disable=broad-exception-caught
            self.process_exception(exc)
        finally:
            # We are done with response stream:
            self.do_finish()
            self.logger.info(metadata, "Finish POST %s/streaming_chat %d responses", agent_name, sent_out)<|MERGE_RESOLUTION|>--- conflicted
+++ resolved
@@ -63,11 +63,7 @@
         """
 
         metadata: Dict[str, Any] = self.get_metadata()
-<<<<<<< HEAD
-        update_done: bool = await self.update_agents()
-=======
         update_done: bool = await self.update_agents(metadata=metadata)
->>>>>>> b063f88f
         if not update_done:
             return
 
