
# Copyright (C) 2023-2025 Cognizant Digital Business, Evolutionary AI.
# All Rights Reserved.
# Issued under the Academic Public License.
#
# You can be released from the terms, and requirements of the Academic Public
# License by purchasing a commercial license.
# Purchase of a commercial license is mandatory for any use of the
# neuro-san SDK Software in commercial settings.
#
# END COPYRIGHT
"""
See class comment for details
"""
import http
from typing import Any
from typing import Dict
from typing import List
from typing import Tuple

import json
import os

import grpc

import tornado
from tornado.web import RequestHandler

from neuro_san.http_sidecar.logging.http_logger import HttpLogger
from neuro_san.http_sidecar.interfaces.agent_authorizer import AgentAuthorizer
from neuro_san.http_sidecar.interfaces.agents_updater import AgentsUpdater
from neuro_san.interfaces.async_agent_session import AsyncAgentSession
from neuro_san.session.async_grpc_service_agent_session import AsyncGrpcServiceAgentSession


class BaseRequestHandler(RequestHandler):
    """
    Abstract handler class for neuro-san API calls.
    Provides logic to inject neuro-san service specific data
    into local handler context.
    """
    grpc_to_http = {
        grpc.StatusCode.INVALID_ARGUMENT: 400,
        grpc.StatusCode.UNAUTHENTICATED: 401,
        grpc.StatusCode.PERMISSION_DENIED: 403,
        grpc.StatusCode.NOT_FOUND: 404,
        grpc.StatusCode.ALREADY_EXISTS: 409,
        grpc.StatusCode.INTERNAL: 500,
        grpc.StatusCode.UNAVAILABLE: 503,
        grpc.StatusCode.DEADLINE_EXCEEDED: 504
    }

    request_id: int = 0

    # pylint: disable=attribute-defined-outside-init
    # pylint: disable=too-many-arguments
    # pylint: disable=too-many-positional-arguments
    def initialize(self,
                   agent_policy: AgentAuthorizer,
                   agents_updater: AgentsUpdater,
                   port: int,
                   forwarded_request_metadata: List[str],
                   openapi_service_spec_path: str):
        """
        This method is called by Tornado framework to allow
        injecting service-specific data into local handler context.
        :param agent_policy: abstract policy for agent requests
        :param agents_updater: abstract policy for updating
                               collection of agents being served
        :param port: gRPC service port.
        :param forwarded_request_metadata: request metadata to forward.
        :param openapi_service_spec_path: file path to OpenAPI service spec.
        """

        self.agent_policy = agent_policy
        self.agents_updater = agents_updater
        self.port: int = port
        self.forwarded_request_metadata: List[str] = forwarded_request_metadata
        self.openapi_service_spec_path: str = openapi_service_spec_path
        self.logger = HttpLogger(forwarded_request_metadata)
        # Set default request_id for this request handler in case we will need it:
        BaseRequestHandler.request_id += 1

        if os.environ.get("AGENT_ALLOW_CORS_HEADERS") is not None:
            self.set_header("Access-Control-Allow-Origin", "*")
            self.set_header("Access-Control-Allow-Methods", "GET, POST, OPTIONS")
            self.set_header("Access-Control-Allow-Headers", "Content-Type, Transfer-Encoding")

    def get_metadata(self) -> Dict[str, Any]:
        """
        Extract user metadata defined by self.forwarded_request_metadata list
        from incoming request.
        :return: dictionary of user request metadata; possibly empty
        """
        headers: Dict[str, Any] = self.request.headers
        result: Dict[str, Any] = {}
        for item_name in self.forwarded_request_metadata:
            if item_name in headers.keys():
                result[item_name] = headers[item_name]
            elif item_name == "request_id":
                # Generate unique id so we have some way to track this request:
                result[item_name] = f"request-{BaseRequestHandler.request_id}"
            else:
                result[item_name] = "None"
        return result

    def get_agent_grpc_session(self,
                               metadata: Dict[str, Any],
                               agent_name: str) -> AsyncAgentSession:
        """
        Build gRPC session to talk to "main" service
        :return: AgentSession to use
        """
        grpc_session: AsyncAgentSession = \
            AsyncGrpcServiceAgentSession(
                host="localhost",
                port=self.port,
                metadata=metadata,
                agent_name=agent_name)
        return grpc_session

<<<<<<< HEAD
    async def update_agents(self) -> bool:
        """
        Update internal agents table by executing request
        to underlying gRPC service.
=======
    async def update_agents(self, metadata: Dict[str, Any]) -> bool:
        """
        Update internal agents table by executing request
        to underlying gRPC service.
        :param metadata: metadata to be used for logging if necessary.
>>>>>>> b063f88f
        :return: True if update was successful
                 False otherwise
        """
        try:
<<<<<<< HEAD
            self.agents_updater.update_agents()
=======
            self.agents_updater.update_agents(metadata=metadata)
>>>>>>> b063f88f
            return True
        except Exception as exc:  # pylint: disable=broad-exception-caught
            self.process_exception(exc)
            return False

    def extract_grpc_error_info(self, exc: grpc.aio.AioRpcError) -> Tuple[int, str, str]:
        """
        Extract user-friendly information from gRPC exception
        :param exc: gRPC service exception
        :return: tuple of 3 values:
            corresponding HTTP error code;
            name of gRPC code;
            string with additional error details.
        """
        code = exc.code()
        http_code = BaseRequestHandler.grpc_to_http.get(code, 500)
        return http_code, code.name, exc.details()

    def process_exception(self, exc: Exception):
        """
        Process exception raised during request handling
        """
        if exc is None:
            return
        if isinstance(exc, json.JSONDecodeError):
            # Handle invalid JSON input
            self.set_status(400)
            self.write({"error": "Invalid JSON format"})
            self.logger.error(self.get_metadata(), "error: Invalid JSON format")
            return

        if isinstance(exc, grpc.aio.AioRpcError):
            http_status, err_name, err_details =\
                self.extract_grpc_error_info(exc)
            self.set_status(http_status)
            err_msg: str = f"status: {http_status} grpc: {err_name} details: {err_details}"
            self.write({"error": err_msg})
            self.logger.error(self.get_metadata(), "Http server error: %s", err_msg)
            return

        # General exception case:
        self.set_status(500)
        self.write({"error": "Internal server error"})
        self.logger.error(self.get_metadata(), "Internal server error: %s", str(exc))

    def data_received(self, chunk):
        """
        Method overrides abstract method of RequestHandler
        with no-op implementation.
        """
        return

    def prepare(self):
        self.logger.info(self.get_metadata(), f"[REQUEST RECEIVED] {self.request.method} {self.request.uri}")

    def do_finish(self):
        """
        Wrapper for finish() call
        with check for closed client connection.
        """
        try:
            self.finish()
        except tornado.iostream.StreamClosedError:
            self.logger.warning(self.get_metadata(), "Finish: client closed connection unexpectedly.")

    async def do_flush(self) -> bool:
        """
        Wrapper for flush() call
        with check for closed client connection.
        """
        try:
            await self.flush()
            return True
        except tornado.iostream.StreamClosedError:
            self.logger.warning(self.get_metadata(), "Flush: client closed connection unexpectedly.")
            return False

    async def options(self, *_args, **_kwargs):
        """
        Handles OPTIONS requests for CORS support
        """
        # No body needed. Tornado will return a 204 No Content by default
        self.set_status(http.HTTPStatus.NO_CONTENT)
        self.do_finish()<|MERGE_RESOLUTION|>--- conflicted
+++ resolved
@@ -119,27 +119,16 @@
                 agent_name=agent_name)
         return grpc_session
 
-<<<<<<< HEAD
-    async def update_agents(self) -> bool:
-        """
-        Update internal agents table by executing request
-        to underlying gRPC service.
-=======
     async def update_agents(self, metadata: Dict[str, Any]) -> bool:
         """
         Update internal agents table by executing request
         to underlying gRPC service.
         :param metadata: metadata to be used for logging if necessary.
->>>>>>> b063f88f
         :return: True if update was successful
                  False otherwise
         """
         try:
-<<<<<<< HEAD
-            self.agents_updater.update_agents()
-=======
             self.agents_updater.update_agents(metadata=metadata)
->>>>>>> b063f88f
             return True
         except Exception as exc:  # pylint: disable=broad-exception-caught
             self.process_exception(exc)
