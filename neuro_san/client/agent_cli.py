
# Copyright (C) 2023-2025 Cognizant Digital Business, Evolutionary AI.
# All Rights Reserved.
# Issued under the Academic Public License.
#
# You can be released from the terms, and requirements of the Academic Public
# License by purchasing a commercial license.
# Purchase of a commercial license is mandatory for any use of the
# neuro-san SDK Software in commercial settings.
#
# END COPYRIGHT

from typing import Any
from typing import Dict

import os
import shutil

import argparse
import json

from timedinput import timedinput

from grpc import RpcError
from grpc import StatusCode

from neuro_san.client.abstract_input_processor import AbstractInputProcessor
from neuro_san.client.agent_session_factory import AgentSessionFactory
from neuro_san.client.polling_input_processor import PollingInputProcessor
from neuro_san.client.streaming_input_processor import StreamingInputProcessor
from neuro_san.interfaces.agent_session import AgentSession
from neuro_san.internals.utils.file_of_class import FileOfClass


# pylint: disable=too-many-instance-attributes
class AgentCli:
    """
    Command line tool for communicating with a Agent service
    running in a container.
    """

    def __init__(self):
        """
        Constructor
        """
        self.default_prompt: str = "Please enter your response ('quit' to terminate):\n"
        self.default_input: str = "DEFAULT"
        self.poll_timeout_seconds: float = 5.0
        self.input_timeout_seconds: float = 5000.0
        self.args = None
        self.arg_groups: Dict[str, Any] = {}

        self.session: AgentSession = None
        self.session_id: str = None
        self.thinking_dir: str = None

    # pylint: disable=too-many-branches
    def main(self):
        """
        Main entry point for command line user interaction
        """
        self.parse_args()
        self.open_session()

        # Get initial user input
        user_input: str = None
        if self.args.first_prompt_file is not None:
            # Incorrectly flagged as destination of Path Traversal 4
            #   Reason: first_prompt_file was previously checked with FileOfClass.check_file()
            #           which actually does the path traversal check. CheckMarx does not
            #           recognize pathlib as a valid library with which to resolve these kinds
            #           of issues.  Furthermore, this is a client command line tool that is never
            #           used inside servers which just happens to be part of a library offering.
            with open(self.args.first_prompt_file, 'r', encoding="utf-8") as prompt_file:
                user_input = prompt_file.read()

        sly_data: Dict[str, Any] = None
        if self.args.sly_data is not None:
            sly_data = json.loads(self.args.sly_data)
            print(f"sly_data is {sly_data}")

        empty: Dict[str, Any] = {}
        try:
            response: Dict[str, Any] = self.session.function(empty)
        except RpcError as exception:
            # pylint: disable=no-member
            if exception.code() is StatusCode.UNIMPLEMENTED:
                message = f"""
The agent "{self.args.agent}" is not implemented on the server.

Some suggestions:
1. Did you misspell the agent name on the command line?
2. Is there a key for the agent name in the server manifest.hocon file?
3. Is the value for the agent name key in the server manifest.hocon file set to true?
4. Servers will skip manifest entries that have errors. They will also print out which
   agents they are actually serving.  Check your server output for each of these.
"""
                raise ValueError(message) from exception

            # If not an RpcException, then I dunno what it is.
            raise

        function: Dict[str, Any] = response.get("function", empty)
        initial_prompt: str = function.get("description")
        print(f"\n{initial_prompt}\n")

        print("To see the thinking involved with the agent:\n")
        if not self.args.thinking_dir:
            print(f"    tail -f {self.args.thinking_file}\n")
        else:
            print(f"    See any one of the files in {self.thinking_dir} for agent network chat details.\n")

        state: Dict[str, Any] = {
            "last_logs": [],
            "last_chat_response": None,
            "prompt": self.default_prompt,
            "timeout": self.input_timeout_seconds,
            "num_input": 0,
            "user_input": user_input,
            "sly_data": sly_data,
        }

        input_processor: AbstractInputProcessor = None
        if self.args.stream:
            input_processor = StreamingInputProcessor(self.default_input,
                                                      self.args.thinking_file,
                                                      self.session,
                                                      self.thinking_dir)
        else:
            # Note: Polling is deprecated
            input_processor = PollingInputProcessor(self.default_prompt,
                                                    self.default_input,
                                                    self.input_timeout_seconds,
                                                    self.args.thinking_file,
                                                    self.session,
                                                    self.poll_timeout_seconds)

        while not self.is_done(state):

            prompt = state.get("prompt")
            timeout = state.get("timeout")
            user_input = state.get("user_input")
            if user_input is None:
                if prompt is not None and len(prompt) > 0:
                    user_input = timedinput(prompt, timeout=timeout,
                                            default=self.default_input)
                else:
                    user_input = None

            if user_input == "quit":
                break

            state["user_input"] = user_input
            state = input_processor.process_once(state)

    def parse_args(self):
        """
        Parse command line arguments into member variables
        """

        arg_parser = argparse.ArgumentParser()

        self.add_args(arg_parser)

        # Incorrectly flagged as source of Path Traversal 1, 2, 4, 5, 6
        # See destination in file_of_class.py for exception explanation.
        # Incorrectly flagged as source of Trust Boundary Violation 1, 2
        # See destination in agent_session_factory.py for exception explanation.
        self.args = arg_parser.parse_args()

        # Check some arguments to prevent PathTraversal scans lighting up.
        # Since this is a command-line tool not intended to be used inside a
        # Dockerfile service, we don't really care where these files come from.
        # Check anyway to give warm fuzzies to scans.
        self.args.thinking_file = FileOfClass.check_file(self.args.thinking_file, "/")
        self.args.first_prompt_file = FileOfClass.check_file(self.args.first_prompt_file, "/")

    def add_args(self, arg_parser: argparse.ArgumentParser):
        """
        Adds arguments.  Allows subclasses a chance to add their own.
        :param arg_parser: The argparse.ArgumentParser to add.
        """
        # What agent are we talking to?
        arg_parser.add_argument("--agent", type=str, default="esp_decision_assistant",
                                help="Name of the agent to talk to")

<<<<<<< HEAD
        # How are we connecting (if by service/sockets)?
        arg_parser.add_argument("--local", type=bool, default=True,
                                help="If True (the default), assume we are running against local container")
        arg_parser.add_argument("--host", type=str, default=None,
                                help="hostname setting if not running locally")
        arg_parser.add_argument("--port", type=int, default=AgentSession.DEFAULT_PORT,
                                help="TCP/IP port to run the Agent gRPC service on")

        # How are we capturing output?
        arg_parser.add_argument("--thinking_file", type=str, default="/tmp/agent_thinking.txt",
                                help="File that captures agent thinking. "
                                     "This is a separate text stream from the user/assistant chat")
        arg_parser.add_argument("--thinking_dir", default=False, action="store_true",
                                help="Use the basis of the thinking_file as a directory to capture "
                                     "internal agent chatter in separate files. "
                                     "This is a separate text stream from the user/assistant chat. "
                                     "Only available when streaming (the default).")

        # How can we get input to the chat client without typing it in?
        arg_parser.add_argument("--first_prompt_file", type=str,
                                help="File that captures the first response to the input prompt")
        arg_parser.add_argument("--sly_data", type=str,
                                help="JSON string containing data that is out-of-band to the chat stream, "
                                     "but is still essential to agent function")

        # How do we receive messages?
        arg_parser.add_argument("--stream", default=True, action="store_true",
                                help="Use streaming chat instead of polling")
        arg_parser.add_argument("--poll", dest="stream", action="store_false",
                                help="Use polling chat instead of streaming")

        # How do we set up our session connection?
        arg_parser.add_argument("--connection", default="direct", type=str,
                                choices=["service", "direct", "http"],
                                help="""
The type of connection to initiate. Choices are to connect to:
    "service"   - an agent service via gRPC. (The default).  Needs host and port.
    "http"      - an agent service via http. Needs host and port.
=======
        # How will we connect to neuro-san?
        group = arg_parser.add_argument_group(title="Session Type",
                                              description="How will we connect to neuro-san?")
        group.add_argument("--connection", default="direct", type=str,
                           choices=["grpc", "service", "direct"],
                           help="""
The type of connection to initiate. Choices are to connect to:
    "grpc"      - an agent service via gRPC. (The default).  Needs host and port.
    "service"   - compatibility synonym for 'grpc' above.
>>>>>>> ea7c7d92
    "direct"    - a session via library.
All choices require an agent name.
""")
        group.add_argument("--grpc", dest="connection", action="store_const", const="grpc",
                           help="Use a gRPC service connection")
        group.add_argument("--service", dest="connection", action="store_const", const="grpc",
                           help="Use a gRPC service connection")
        group.add_argument("--direct", dest="connection", action="store_const", const="direct",
                           help="Use a direct/library call for the chat")
        self.arg_groups[group.title] = group

        # How will we connect to a server?
        group = arg_parser.add_argument_group(title="Service Connection",
                                              description="How will we connect to a server?")
        group.add_argument("--local", default=True, action="store_true",
                           help="If True (the default), assume we are running against locally running service")
        group.add_argument("--host", type=str, default=None,
                           help="hostname setting if not running locally")
        group.add_argument("--port", type=int, default=AgentSession.DEFAULT_PORT,
                           help="TCP/IP port to run the Agent gRPC service on")
        group.add_argument("--user_id", default=os.environ.get("USER"), type=str,
                           help="'user_id' metadata to send to a server for logging. Defaults to ${USER}.")
        self.arg_groups[group.title] = group

        # How can we get input to the chat client without typing it in?
        group = arg_parser.add_argument_group(title="Input Control",
                                              description="How do we get input without typing it it?")
        group.add_argument("--sly_data", type=str,
                           help="JSON string containing data that is out-of-band to the chat stream, "
                                "but is still essential to agent function")
        group.add_argument("--first_prompt_file", type=str,
                           help="File that captures the first response to the input prompt")
        group.add_argument("--max_input", type=int, default=1000000,
                           help="Maximum rounds of input to go before exiting")
        group.add_argument("--one_shot", dest="max_input", action="store_const", const=1,
                           help="Send one round of input, then exit")
        self.arg_groups[group.title] = group

        # How do we handle calls to external agents?
        group = arg_parser.add_argument_group(title="Local External Agents",
                                              description="How do handle calls to local /external agents?")
        group.add_argument("--local_externals_direct", default=False, action="store_true",
                           help="""
Have external tools that can be found in the local agent manifest use a
direct connection instead of requiring a service to be stood up.
                           """)
        group.add_argument("--local_externals_service", dest="local_externals_direct", action="store_false",
                           help="""
Have external tools that can be found in the local agent manifest use a service connection. (The default)
                           """)
        self.arg_groups[group.title] = group

        # How do we receive messages?
        group = arg_parser.add_argument_group(title="Message Parsing",
                                              description="How do we receive messages?")
        group.add_argument("--stream", default=True, action="store_true",
                           help="Use streaming chat instead of polling")
        group.add_argument("--poll", dest="stream", action="store_false",
                           help="Use polling chat instead of streaming")
        self.arg_groups[group.title] = group

        # How are we capturing output?
        group = arg_parser.add_argument_group(title="Output Capture",
                                              description="How will we capture output?")
        group.add_argument("--thinking_file", type=str, default="/tmp/agent_thinking.txt",
                           help="File that captures agent thinking. "
                                "This is a separate text stream from the user/assistant chat")
        group.add_argument("--thinking_dir", default=False, action="store_true",
                           help="Use the basis of the thinking_file as a directory to capture "
                                "internal agent chatter in separate files. "
                                "This is a separate text stream from the user/assistant chat. "
                                "Only available when streaming (which is the default).")
        self.arg_groups[group.title] = group

    def open_session(self):
        """
        Opens a session based on the parsed command line arguments
        """
        hostname = "localhost"
        if self.args.host is not None or not self.args.local:
            hostname = self.args.host

        # Open a session with the factory
        factory: AgentSessionFactory = self.get_agent_session_factory()
        metadata: Dict[str, str] = {
            "user_id": self.args.user_id
        }
        self.session = factory.create_session(self.args.connection, self.args.agent,
                                              hostname, self.args.port, self.args.local_externals_direct,
                                              metadata)

        # Clear out the previous thinking file/dir contents
        #
        # Incorrectly flagged as destination of Path Traversal 5
        #   Reason: thinking_file was previously checked with FileOfClass.check_file()
        #           which actually does the path traversal check. CheckMarx does not
        #           recognize pathlib as a valid library with which to resolve these kinds
        #           of issues.  Furthermore, this is a client command line tool that is never
        #           used inside servers which just happens to be part of a library offering.
        if not self.args.thinking_dir:
            with open(self.args.thinking_file, "w", encoding="utf-8") as thinking:
                thinking.write("\n")
        else:
            # Use the stem of the the thinking file (i.e. no ".txt" extention) as the
            # basis for the thinking directory
            self.thinking_dir, extension = os.path.splitext(self.args.thinking_file)
            _ = extension

            # Remove any contents that might be there already.
            # Writing over will existing dir will just confuse output.
            if os.path.exists(self.thinking_dir):
                shutil.rmtree(self.thinking_dir)
            # Create the directory anew
            os.makedirs(self.thinking_dir)

    def get_agent_session_factory(self) -> AgentSessionFactory:
        """
        This allows subclasses to add different kinds of connections.

        :return: An AgentSessionFactory instance that will allow creation of the
                 session with the agent network.
        """
        return AgentSessionFactory()

    def is_done(self, state: Dict[str, Any]) -> bool:
        """
        :param state: The state dictionary
        :return: True if the values in the state are considered to be sufficient
                for terminating further conversation. False otherwise.
        """

        if state.get("user_input") == "quit":
            return True

        if state.get("num_input") >= self.args.max_input:
            return True

        return False


if __name__ == '__main__':
    AgentCli().main()<|MERGE_RESOLUTION|>--- conflicted
+++ resolved
@@ -184,56 +184,16 @@
         arg_parser.add_argument("--agent", type=str, default="esp_decision_assistant",
                                 help="Name of the agent to talk to")
 
-<<<<<<< HEAD
-        # How are we connecting (if by service/sockets)?
-        arg_parser.add_argument("--local", type=bool, default=True,
-                                help="If True (the default), assume we are running against local container")
-        arg_parser.add_argument("--host", type=str, default=None,
-                                help="hostname setting if not running locally")
-        arg_parser.add_argument("--port", type=int, default=AgentSession.DEFAULT_PORT,
-                                help="TCP/IP port to run the Agent gRPC service on")
-
-        # How are we capturing output?
-        arg_parser.add_argument("--thinking_file", type=str, default="/tmp/agent_thinking.txt",
-                                help="File that captures agent thinking. "
-                                     "This is a separate text stream from the user/assistant chat")
-        arg_parser.add_argument("--thinking_dir", default=False, action="store_true",
-                                help="Use the basis of the thinking_file as a directory to capture "
-                                     "internal agent chatter in separate files. "
-                                     "This is a separate text stream from the user/assistant chat. "
-                                     "Only available when streaming (the default).")
-
-        # How can we get input to the chat client without typing it in?
-        arg_parser.add_argument("--first_prompt_file", type=str,
-                                help="File that captures the first response to the input prompt")
-        arg_parser.add_argument("--sly_data", type=str,
-                                help="JSON string containing data that is out-of-band to the chat stream, "
-                                     "but is still essential to agent function")
-
-        # How do we receive messages?
-        arg_parser.add_argument("--stream", default=True, action="store_true",
-                                help="Use streaming chat instead of polling")
-        arg_parser.add_argument("--poll", dest="stream", action="store_false",
-                                help="Use polling chat instead of streaming")
-
-        # How do we set up our session connection?
-        arg_parser.add_argument("--connection", default="direct", type=str,
-                                choices=["service", "direct", "http"],
-                                help="""
-The type of connection to initiate. Choices are to connect to:
-    "service"   - an agent service via gRPC. (The default).  Needs host and port.
-    "http"      - an agent service via http. Needs host and port.
-=======
         # How will we connect to neuro-san?
         group = arg_parser.add_argument_group(title="Session Type",
                                               description="How will we connect to neuro-san?")
         group.add_argument("--connection", default="direct", type=str,
-                           choices=["grpc", "service", "direct"],
+                           choices=["grpc", "service", "direct", "http"],
                            help="""
 The type of connection to initiate. Choices are to connect to:
     "grpc"      - an agent service via gRPC. (The default).  Needs host and port.
     "service"   - compatibility synonym for 'grpc' above.
->>>>>>> ea7c7d92
+    "http"      - an agent service via HTTP. Needs host and port.
     "direct"    - a session via library.
 All choices require an agent name.
 """)
